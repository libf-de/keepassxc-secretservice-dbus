--- conflicted
+++ resolved
@@ -18,12 +18,11 @@
 #include "EditWidgetProperties.h"
 #include "ui_EditWidgetProperties.h"
 
+#include "core/CustomData.h"
+#include "core/TimeInfo.h"
 #include "MessageBox.h"
 
 #include <QUuid>
-
-#include "core/CustomData.h"
-#include "core/TimeInfo.h"
 
 EditWidgetProperties::EditWidgetProperties(QWidget* parent)
     : QWidget(parent)
@@ -101,7 +100,6 @@
 {
     m_customDataModel->clear();
     m_customDataModel->setHorizontalHeaderLabels({tr("Key"), tr("Value")});
-<<<<<<< HEAD
     if (!m_customData) {
         m_ui->removeCustomDataButton->setEnabled(false);
     } else {
@@ -110,11 +108,5 @@
                                                                  << new QStandardItem(m_customData->value(key)));
         }
         m_ui->removeCustomDataButton->setEnabled(!m_customData->isEmpty());
-=======
-
-    for (const QString& key : m_customData->keys()) {
-        m_customDataModel->appendRow(QList<QStandardItem*>()
-                                     << new QStandardItem(key) << new QStandardItem(m_customData->value(key)));
->>>>>>> a070f1bc
     }
 }