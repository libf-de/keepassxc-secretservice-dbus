--- conflicted
+++ resolved
@@ -604,11 +604,7 @@
             // Search for additional URL's starting with KP2A_URL
             if (entry->attributes()->keys().contains(ADDITIONAL_URL)) {
                 for (const auto& key : entry->attributes()->keys()) {
-<<<<<<< HEAD
-                    if (key.startsWith(ADDITIONAL_URL) && handleURL(entry->attributes()->value(key), domain, url)) {
-=======
                     if (key.startsWith(ADDITIONAL_URL) && handleURL(entry->attributes()->value(key), url, submitUrl)) {
->>>>>>> 8e76c30d
                         entries.append(entry);
                         continue;
                     }
@@ -1036,11 +1032,7 @@
 
     // Match scheme
     if (browserSettings()->matchUrlScheme() && !entryQUrl.scheme().isEmpty()
-<<<<<<< HEAD
-        && entryQUrl.scheme().compare(qUrl.scheme()) != 0) {
-=======
         && entryQUrl.scheme().compare(siteQUrl.scheme()) != 0) {
->>>>>>> 8e76c30d
         return false;
     }
 
